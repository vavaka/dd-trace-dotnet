--- conflicted
+++ resolved
@@ -37,14 +37,5 @@
   HRESULT StoreWrapperMethodRef(
       const method_replacement& method_replacement) const;
 
-<<<<<<< HEAD
   HRESULT EmitAssemblyRef(const trace::AssemblyReference& assembly_ref) const;
-
-=======
->>>>>>> 5e69e3e4
-  HRESULT EmitAssemblyRef(const std::wstring& assembly_name,
-                          const ASSEMBLYMETADATA& assembly_metadata,
-                          BYTE public_key_token[],
-                          ULONG public_key_token_length,
-                          mdAssemblyRef& assembly_ref_out) const;
 };