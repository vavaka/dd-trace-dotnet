using System;
using System.Data;
using System.Data.Common;

namespace Datadog.Trace.ClrProfiler.Integrations
{
    /// <summary>
    /// SqlServer handles tracing System.Data.SqlClient
    /// </summary>
    public static class SqlServer
    {
        private const string OperationName = "sqlserver.query";
        private static Func<object, CommandBehavior, object> _executeReader;
<<<<<<< HEAD
=======
        private static Func<object, CommandBehavior, string, object> _executeReaderWithMethod;
>>>>>>> 89487353

        /// <summary>
        /// ExecuteReader traces any SQL call.
        /// </summary>
        /// <param name="this">The "this" pointer for the method call.</param>
        /// <param name="behavior">The behavior.</param>
        /// <returns>The original methods return.</returns>
<<<<<<< HEAD
        public static object ExecuteReader(dynamic @this, int behavior)
        {
            var command = (DbCommand)@this;

            if (_executeReader == null)
            {
                _executeReader = DynamicMethodBuilder.CreateMethodCallDelegate<Func<object, CommandBehavior, object>>(
                    command.GetType(),
                    "ExecuteReader",
                    isStatic: false);
            }

            using (var scope = Tracer.Instance.StartActive(OperationName))
            {
                // set the scope properties
                // - row count is not supported so we don't set it
                scope.Span.ResourceName = command.CommandText;
                scope.Span.Type = SpanTypes.Sql;
                scope.Span.SetTag(Tags.SqlDatabase, command.Connection?.ConnectionString);

                try
                {
                    return _executeReader(command, (CommandBehavior)behavior);
=======
        public static object ExecuteReaderWithMethod(dynamic @this, int behavior, string method)
        {
            var command = (DbCommand)@this;

            if (_executeReaderWithMethod == null)
            {
                _executeReaderWithMethod = DynamicMethodBuilder.CreateMethodCallDelegate<Func<object, CommandBehavior, string, object>>(
                    command.GetType(),
                    "ExecuteReader",
                    isStatic: false);
            }

            using (var scope = CreateScope(command))
            {
                try
                {
                    return _executeReaderWithMethod(command, (CommandBehavior)behavior, method);
>>>>>>> 89487353
                }
                catch (Exception ex)
                {
                    scope.Span.SetException(ex);
                    throw;
                }
<<<<<<< HEAD
=======
            }
        }

        /// <summary>
        /// ExecuteReader traces any SQL call.
        /// </summary>
        /// <param name="this">The "this" pointer for the method call.</param>
        /// <param name="behavior">The behavior.</param>
        /// <returns>The original methods return.</returns>
        public static object ExecuteReader(dynamic @this, int behavior)
        {
            var command = (DbCommand)@this;

            if (_executeReader == null)
            {
                _executeReader = DynamicMethodBuilder.CreateMethodCallDelegate<Func<object, CommandBehavior, object>>(
                    command.GetType(),
                    "ExecuteReader",
                    isStatic: false);
            }

            using (var scope = CreateScope(command))
            {
                try
                {
                    return _executeReader(command, (CommandBehavior)behavior);
                }
                catch (Exception ex)
                {
                    scope.Span.SetException(ex);
                    throw;
                }
>>>>>>> 89487353
            }
        }

        private static Scope CreateScope(DbCommand command)
        {
            var scope = Tracer.Instance.StartActive(OperationName);

            // set the scope properties
            // - row count is not supported so we don't set it
            scope.Span.ResourceName = command.CommandText;
            scope.Span.Type = SpanTypes.Sql;
            scope.Span.SetTag(Tags.SqlDatabase, command.Connection?.ConnectionString);

            return scope;
        }
    }
}<|MERGE_RESOLUTION|>--- conflicted
+++ resolved
@@ -11,10 +11,7 @@
     {
         private const string OperationName = "sqlserver.query";
         private static Func<object, CommandBehavior, object> _executeReader;
-<<<<<<< HEAD
-=======
         private static Func<object, CommandBehavior, string, object> _executeReaderWithMethod;
->>>>>>> 89487353
 
         /// <summary>
         /// ExecuteReader traces any SQL call.
@@ -22,31 +19,6 @@
         /// <param name="this">The "this" pointer for the method call.</param>
         /// <param name="behavior">The behavior.</param>
         /// <returns>The original methods return.</returns>
-<<<<<<< HEAD
-        public static object ExecuteReader(dynamic @this, int behavior)
-        {
-            var command = (DbCommand)@this;
-
-            if (_executeReader == null)
-            {
-                _executeReader = DynamicMethodBuilder.CreateMethodCallDelegate<Func<object, CommandBehavior, object>>(
-                    command.GetType(),
-                    "ExecuteReader",
-                    isStatic: false);
-            }
-
-            using (var scope = Tracer.Instance.StartActive(OperationName))
-            {
-                // set the scope properties
-                // - row count is not supported so we don't set it
-                scope.Span.ResourceName = command.CommandText;
-                scope.Span.Type = SpanTypes.Sql;
-                scope.Span.SetTag(Tags.SqlDatabase, command.Connection?.ConnectionString);
-
-                try
-                {
-                    return _executeReader(command, (CommandBehavior)behavior);
-=======
         public static object ExecuteReaderWithMethod(dynamic @this, int behavior, string method)
         {
             var command = (DbCommand)@this;
@@ -64,15 +36,12 @@
                 try
                 {
                     return _executeReaderWithMethod(command, (CommandBehavior)behavior, method);
->>>>>>> 89487353
                 }
                 catch (Exception ex)
                 {
                     scope.Span.SetException(ex);
                     throw;
                 }
-<<<<<<< HEAD
-=======
             }
         }
 
@@ -105,7 +74,6 @@
                     scope.Span.SetException(ex);
                     throw;
                 }
->>>>>>> 89487353
             }
         }
 
